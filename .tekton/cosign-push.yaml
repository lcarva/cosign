--- conflicted
+++ resolved
@@ -183,7 +183,7 @@
           value: quay.io/redhat-appstudio-tekton-catalog/task-prefetch-dependencies-oci-ta:0.1@sha256:57979e1c289bfe09acb70401f35558a9032e749b398a43fea049c044f9d96afe
         - name: kind
           value: task
-        resolver: bundles
+        resolver: bundles<<<<<<< unit_tests_on_tas_pipeline_v2
     - name: build-container
       params:
       - name: IMAGE
@@ -211,11 +211,7 @@
         - name: name
           value: buildah-oci-ta
         - name: bundle
-<<<<<<< HEAD
           value: quay.io/redhat-appstudio-tekton-catalog/task-buildah-oci-ta:0.1@sha256:4f5c2eb7dfa89ca286b90ed858b9670324d9e025c07fffff57d6de92840f8f1f
-=======
-          value: quay.io/konflux-ci/tekton-catalog/task-buildah:0.2@sha256:a523f60203d90e149f96ec776b47ce85a7acfd6d634ddfc18f4a03f14e08ea0e
->>>>>>> 6a1b866f
         - name: kind
           value: task
         resolver: bundles
